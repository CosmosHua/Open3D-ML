--- conflicted
+++ resolved
@@ -90,27 +90,15 @@
             center = np.array(
                 [float(label[11]),
                  float(label[12]),
-<<<<<<< HEAD
-                 float(label[13])]).reshape(-1, 3)
-=======
                  float(label[13]), 1.0])
->>>>>>> c1313708
 
             rect = calib['R0_rect']
             Trv2c = calib['Tr_velo2cam']
 
-<<<<<<< HEAD
-            points = np.concatenate([center, np.ones([1, 1])], axis=-1)
-            points = points @ np.linalg.inv((rect @ Trv2c).T)
-
-            size = [float(label[9]), float(label[8]), float(label[10])]  # w,h,l
-            center = [points[0, 0], points[0, 1], size[1] / 2 + points[0, 2]]
-=======
             points = center @ np.linalg.inv((rect @ Trv2c).T)
 
             size = [float(label[9]), float(label[8]), float(label[10])]  # w,h,l
             center = [points[0], points[1], size[1] / 2 + points[2]]
->>>>>>> c1313708
 
             ry = float(label[14])
             front = [-1 * np.sin(ry), -1 * np.cos(ry), 0]
