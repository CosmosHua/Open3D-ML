--- conflicted
+++ resolved
@@ -9,19 +9,12 @@
 from .customdataset import Custom3D
 from .semantic3d import Semantic3D
 from .kitti import KITTI
-<<<<<<< HEAD
+from .waymo import Waymo
 
 from .samplers import SemSegRandomSampler
-=======
-from .waymo import Waymo
->>>>>>> 5645ac9f
 from . import utils
 
 __all__ = [
     'SemanticKITTI', 'S3DIS', 'Toronto3D', 'ParisLille3D', 'Semantic3D',
-<<<<<<< HEAD
-    'Custom3D', 'utils', 'KITTI', 'SemSegRandomSampler'
-=======
-    'Custom3D', 'utils', 'KITTI', 'Waymo'
->>>>>>> 5645ac9f
+    'Custom3D', 'utils', 'KITTI', 'Waymo', 'SemSegRandomSampler'
 ]