--- conflicted
+++ resolved
@@ -18,25 +18,6 @@
   KP_influence: linear
   aggregation_mode: sum
   architecture: ['simple',
-<<<<<<< HEAD
-                    'resnetb',
-                    'resnetb_strided',
-                    'resnetb',
-                    'resnetb_strided',
-                    'resnetb',
-                    'resnetb_strided',
-                    'resnetb',
-                    'resnetb_strided',
-                    'resnetb',
-                    'nearest_upsample',
-                    'unary',
-                    'nearest_upsample',
-                    'unary',
-                    'nearest_upsample',
-                    'unary',
-                    'nearest_upsample',
-                    'unary']
-=======
                 'resnetb',
                 'resnetb_strided',
                 'resnetb',
@@ -54,7 +35,6 @@
                 'unary',
                 'nearest_upsample',
                 'unary']
->>>>>>> d599129a
   augment_color: 1.0
   augment_noise: 0.001
   augment_rotation: vertical
@@ -65,15 +45,9 @@
   - true
   - false
   - false
-<<<<<<< HEAD
-  batch_limit: 20000
-  batch_norm_momentum: 0.98
-  batch_num: 1
-=======
   batch_limit: 10000
   batch_norm_momentum: 0.02
   batch_num: 100
->>>>>>> d599129a
   batcher: ConcatBatcher
   conv_radius: 2.5
   deform_fitting_mode: point2point
@@ -98,10 +72,7 @@
   use_batch_norm: true
   val_batch_num: 1
   t_normalize:
-<<<<<<< HEAD
     method: linear
-=======
->>>>>>> d599129a
     feat_bias: 0
     feat_scale: 255
 pipeline:
