# model settings
model = dict(
    k_n=16,  # KNN,
    num_layers=4,  # Number of layers
    num_points=4096 * 11,  # Number of input points
    num_classes=19,  # Number of valid classes
    ignored_label_inds=[0],
    sub_grid_size=0.06,  # preprocess_parameter
    sub_sampling_ratio=[4, 4, 4, 4],
    num_sub_points=[
        4096 * 11 // 4, 4096 * 11 // 16, 4096 * 11 // 64, 4096 * 11 // 256
    ],
    d_in=3,
    d_feature=8,
    d_out=[16, 64, 128, 256],
    grid_size=0.06,
    training_batcher='DefaultBatcher',
    test_batcher='DefaultBatcher',
    ckpt_path='./ml3d/torch/checkpoint/randlanet_semantickitti.pth')

pipeline = dict(
<<<<<<< HEAD
    batch_size=1,
    val_batch_size=1,
=======
    batch_size=4,
    val_batch_size=4,
>>>>>>> ea2e0116
    test_batch_size=1,
    max_epoch=100,  # maximum epoch during training
    learning_rate=1e-2,  # initial learning rate
    #lr_decays           = {0.95 for i in range(0, 500)},
    save_ckpt_freq=20,
    adam_lr=1e-2,
    scheduler_gamma=0.95,

    # logs
    main_log_dir='./logs',
    model_name='RandLANet',
    train_sum_dir='train_log',
)

dataset = dict(
    original_pc_path=
    './datasets/SemanticKITTI/dataset/sequences',
    dataset_path=
<<<<<<< HEAD
    './datasets/SemanticKITTI/dataset/sequences',
    cache_dir='./logs/cache',
=======
    '/home/yiling/d2T/intel2020/datasets/semanticKITTI/data_odometry_velodyne/dataset/sequences',
    cache_dir='/home/yiling/d2T/intel2020/datasets/semanticKITTI/cache1',
>>>>>>> ea2e0116
    use_cache=False,
    test_result_folder='./test',

    training_split      = ['00', '01', '02', '03', '04', '05',
<<<<<<< HEAD
     '06', '07', '09', '10'],
    #training_split=['01'],
    validation_split=['08'],
    #validation_split=['01'],
=======
    '06', '07', '09', '10'],
    # training_split=['01'],
    validation_split=['08'],
>>>>>>> ea2e0116
    test_split=['11', '12', '13', '14', '15', '16', '17', 
                '18', '19', '20', '21'],
    all_split=['00', '01', '02', '03', '04', '05', '06', '07', 
                '09', '08', '10', '11', '12', '13', '14', '15', 
                '16', '17', '18', '19', '20', '21'],
    test_split_number=11,
    class_weights=[
        55437630, 320797, 541736, 2578735, 3274484, 552662, 184064, 78858,
        240942562, 17294618, 170599734, 6369672, 230413074, 101130274,
        476491114, 9833174, 129609852, 4506626, 1168181
    ],
)<|MERGE_RESOLUTION|>--- conflicted
+++ resolved
@@ -19,13 +19,8 @@
     ckpt_path='./ml3d/torch/checkpoint/randlanet_semantickitti.pth')
 
 pipeline = dict(
-<<<<<<< HEAD
     batch_size=1,
     val_batch_size=1,
-=======
-    batch_size=4,
-    val_batch_size=4,
->>>>>>> ea2e0116
     test_batch_size=1,
     max_epoch=100,  # maximum epoch during training
     learning_rate=1e-2,  # initial learning rate
@@ -41,30 +36,19 @@
 )
 
 dataset = dict(
-    original_pc_path=
-    './datasets/SemanticKITTI/dataset/sequences',
-    dataset_path=
-<<<<<<< HEAD
-    './datasets/SemanticKITTI/dataset/sequences',
+    original_pc_path='./datasets/SemanticKITTI/dataset/sequences',
+    dataset_path='./datasets/SemanticKITTI/dataset/sequences',
     cache_dir='./logs/cache',
-=======
-    '/home/yiling/d2T/intel2020/datasets/semanticKITTI/data_odometry_velodyne/dataset/sequences',
-    cache_dir='/home/yiling/d2T/intel2020/datasets/semanticKITTI/cache1',
->>>>>>> ea2e0116
+
     use_cache=False,
     test_result_folder='./test',
 
     training_split      = ['00', '01', '02', '03', '04', '05',
-<<<<<<< HEAD
      '06', '07', '09', '10'],
     #training_split=['01'],
     validation_split=['08'],
     #validation_split=['01'],
-=======
-    '06', '07', '09', '10'],
-    # training_split=['01'],
-    validation_split=['08'],
->>>>>>> ea2e0116
+
     test_split=['11', '12', '13', '14', '15', '16', '17', 
                 '18', '19', '20', '21'],
     all_split=['00', '01', '02', '03', '04', '05', '06', '07', 
