#coding: future_fstrings
import torch, pickle
import torch.nn as nn
import helper_torch_util
import numpy as np
import logging
import sys

from pprint import pprint
from datetime import datetime
from tqdm import tqdm
from sklearn.neighbors import KDTree
from torch.utils.tensorboard import SummaryWriter
from torch.utils.data import Dataset, IterableDataset, DataLoader, Sampler, BatchSampler

from os.path import exists, join, isfile, dirname, abspath

<<<<<<< HEAD
from ml3d.torch.dataloaders import Torch_Dataloader, DefaultBatcher, ConcatBatcher
from ml3d.datasets.semantickitti import DataProcessing

from ml3d.torch.modules.losses import SemSegLoss
from ml3d.torch.modules.metrics import SemSegMetric
from ml3d.utils import make_dir, LogRecord, Config
=======
from ..datasets import SimpleDataset, DefaultBatcher, ConcatBatcher
from ..modules.losses import SemSegLoss
from ..modules.metrics import SemSegMetric
from ..utils import make_dir, LogRecord, Config
from ...datasets.utils import DataProcessing
>>>>>>> babcce17

import yaml

logging.setLogRecordFactory(LogRecord)
logging.basicConfig(
    level=logging.INFO,
    format='%(levelname)s - %(asctime)s - %(module)s - %(message)s',
)
log = logging.getLogger(__name__)


class SemanticSegmentation():
    def __init__(self,
                 model,
                 dataset,
                 cfg=None,
                 batch_size=1,
                 val_batch_size=1,
                 test_batch_size=1,
                 max_epoch=100,
                 learning_rate=1e-2,
                 save_ckpt_freq=20,
                 adam_lr=1e-2,
                 scheduler_gamma=0.95,
                 main_log_dir='./logs/',
                 train_sum_dir='train_log'):

        if cfg is None:
            cfg = dict(
                batch_size=batch_size,
                val_batch_size=val_batch_size,
                test_batch_size=test_batch_size,
                max_epoch=max_epoch,
                learning_rate=learning_rate,
                save_ckpt_freq=save_ckpt_freq,
                adam_lr=adam_lr,
                scheduler_gamma=scheduler_gamma,
                main_log_dir=main_log_dir,
                train_sum_dir=train_sum_dir,
            )
            cfg = Config(cfg)

        self.cfg = cfg
        self.model = model
        self.dataset = dataset

        make_dir(cfg.main_log_dir)
        cfg.logs_dir = join(cfg.main_log_dir, model.name)
        make_dir(cfg.logs_dir)

        # dataset.cfg.num_points = model.cfg.num_points

    def run_inference(self, points, device):
        cfg = self.cfg
        model = self.model

        model.to(device)
        model.eval()

        with torch.no_grad():
            inputs = model.preprocess_inference(points, device)
            scores = model(inputs)
            pred = torch.max(scores.squeeze(0), dim=-1).indices
            # pred    = pred.cpu().data.numpy()

        return pred

    def run_test(self, device):
        #self.device = device
        model = self.model
        dataset = self.dataset
        cfg = self.cfg
        model.to(device)
        model.eval()

        timestamp = datetime.now().strftime('%Y-%m-%d_%H:%M:%S')

        log_file_path = join(cfg.logs_dir, 'log_test_' + timestamp + '.txt')
        log.addHandler(logging.FileHandler(log_file_path))

        test_sampler = dataset.get_sampler(cfg.test_batch_size, 'test')
        test_loader = DataLoader(test_sampler, batch_size=cfg.test_batch_size)
        test_probs = [
            np.zeros(shape=[len(l), self.model.cfg.num_classes],
                     dtype=np.float16) for l in dataset.possibility
        ]

        self.load_ckpt(model.cfg.ckpt_path, False)
        log.info("Model Loaded from : {}".format(model.cfg.ckpt_path))

        test_smooth = 0.98
        epoch = 0

        log.info("Started testing")

        with torch.no_grad():
            while True:
                for batch_data in tqdm(test_loader, desc='test', leave=False):
                    # loader: point_clout, label
                    inputs = model.preprocess(batch_data, device)
                    result_torch = model(inputs)
                    result_torch = torch.reshape(result_torch,
                                                 (-1, model.cfg.num_classes))

                    m_softmax = nn.Softmax(dim=-1)
                    result_torch = m_softmax(result_torch)
                    stacked_probs = result_torch.cpu().data.numpy()

                    stacked_probs = np.reshape(stacked_probs, [
                        cfg.test_batch_size, model.cfg.num_points,
                        model.cfg.num_classes
                    ])

                    point_inds = inputs['input_inds']
                    cloud_inds = inputs['cloud_inds']

                    for j in range(np.shape(stacked_probs)[0]):
                        probs = stacked_probs[j, :, :]
                        inds = point_inds[j, :]
                        c_i = cloud_inds[j][0]
                        test_probs[c_i][inds] = test_smooth * test_probs[c_i][
                            inds] + (1 - test_smooth) * probs

                new_min = np.min(dataset.min_possibility)
                log.info(f"Epoch {epoch:3d}, end. "
                         f"Min possibility = {new_min:.1f}")

                if np.min(dataset.min_possibility) > 0.5:  # 0.5
                    log.info(f"\nReproject Vote #"
                             f"{int(np.floor(new_min)):d}")
                    dataset.save_test_result(
                        test_probs, str(dataset.cfg.test_split_number))
                    log.info(f"{str(dataset.cfg.test_split_number)}"
                             f" finished")

                    return

                epoch += 1

    def run_train(self, device):
        model = self.model
        model.device = device
        dataset = self.dataset

        cfg = self.cfg
        model.to(device)

        log.info("DEVICE : {}".format(device))
        log.info(model)

        timestamp = datetime.now().strftime('%Y-%m-%d_%H:%M:%S')

        log_file_path = join(cfg.logs_dir, 'log_train_' + timestamp + '.txt')
        log.info("Logging in file : {}".format(log_file_path))
        log.addHandler(logging.FileHandler(log_file_path))

        Loss = SemSegLoss(self, model, dataset, device)
        Metric = SemSegMetric(self, model, dataset, device)

        train_batcher = self.get_batcher(device)

        train_split = Torch_Dataloader(dataset=dataset.get_split('training'),
                                    preprocess=model.preprocess,
                                    transform=model.transform,
                                    shuffle=True)
        train_loader = DataLoader(train_split,
                                  batch_size=cfg.batch_size,
                                  shuffle=True,
                                  collate_fn=train_batcher.collate_fn)
        '''
        valid_sampler   = dataset.get_sampler(cfg.val_batch_size, 'validation')
        valid_loader    = DataLoader(valid_sampler, 
                                     batch_size=cfg.val_batch_size)
        train_sampler   = dataset.get_sampler(cfg.batch_size, 'training')
        train_loader    = DataLoader(train_sampler, 
                                     batch_size=cfg.batch_size)
        '''

        optimizer = torch.optim.Adam(model.parameters(), lr=cfg.adam_lr)
        scheduler = torch.optim.lr_scheduler.ExponentialLR(
            optimizer, cfg.scheduler_gamma)

        self.optimizer, self.scheduler = optimizer, scheduler

        first_epoch = self.load_ckpt(model.cfg.ckpt_path, True)

        writer = SummaryWriter(join(cfg.logs_dir, cfg.train_sum_dir))

        log.info("Started training")

        for epoch in range(0, cfg.max_epoch + 1):

            print(f'=== EPOCH {epoch:d}/{cfg.max_epoch:d} ===')
            model.train()
            self.losses = []

            self.accs = []
            self.ious = []
            step = 0

            for idx, inputs in enumerate(tqdm(train_loader)):

                results = model(inputs['data'])

                loss, gt_labels, predict_scores = model.loss(
                    Loss, results, inputs, device)

                optimizer.zero_grad()
                loss.backward()
                optimizer.step()

                acc = Metric.acc(predict_scores, gt_labels)
                iou = Metric.iou(predict_scores, gt_labels)

                self.losses.append(loss.cpu().item())
                self.accs.append(acc)
                self.ious.append(iou)

                step = step + 1

            scheduler.step()

            # --------------------- validation
            model.eval()
            self.valid_losses = []
            self.valid_accs = []
            self.valid_ious = []
            step = 0
            with torch.no_grad():
                for batch_data in tqdm(valid_loader,
                                       desc='validation',
                                       leave=False):

                    inputs = model.preprocess(batch_data, device)
                    # scores: B x N x num_classes
                    scores = model(inputs)

                    labels = batch_data[1]
                    scores, labels = self.filter_valid(scores, labels, device)

                    logp = torch.distributions.utils.probs_to_logits(
                        scores, is_binary=False)
                    loss = criterion(logp, labels)
                    acc = accuracy(scores, labels)
                    iou = intersection_over_union(scores, labels)

                    self.valid_losses.append(loss.cpu().item())
                    self.valid_accs.append(accuracy(scores, labels))
                    self.valid_ious.append(
                        intersection_over_union(scores, labels))
                    step = step + 1

            self.save_logs(writer, epoch)

            if epoch % cfg.save_ckpt_freq == 0:
                path_ckpt = join(self.cfg.logs_dir, 'checkpoint')
                self.save_ckpt(path_ckpt, epoch)

    def get_batcher(self, device):
        batcher_name = getattr(self.model.cfg, 'batcher')
        if batcher_name == 'DefaultBatcher':
            batcher = DefaultBatcher()
        elif batcher_name == 'ConcatBatcher':
            batcher = ConcatBatcher(device)
        else:
            batcher = None
        return batcher

    def save_logs(self, writer, epoch):
        accs = np.nanmean(np.array(self.accs), axis=0)
        ious = np.nanmean(np.array(self.ious), axis=0)

        valid_accs = np.nanmean(np.array(self.valid_accs), axis=0)
        valid_ious = np.nanmean(np.array(self.valid_ious), axis=0)

        loss_dict = {
            'Training loss': np.mean(self.losses),
            'Validation loss': np.mean(self.valid_losses)
        }
        acc_dicts = [{
            'Training accuracy': acc,
            'Validation accuracy': val_acc
        } for acc, val_acc in zip(accs, valid_accs)]
        iou_dicts = [{
            'Training IoU': iou,
            'Validation IoU': val_iou
        } for iou, val_iou in zip(ious, valid_ious)]

        # send results to tensorboard
        writer.add_scalars('Loss', loss_dict, epoch)

        for i in range(self.model.cfg.num_classes):
            writer.add_scalars(f'Per-class accuracy/{i+1:02d}', acc_dicts[i],
                               epoch)
            writer.add_scalars(f'Per-class IoU/{i+1:02d}', iou_dicts[i], epoch)

        writer.add_scalars('Overall accuracy', acc_dicts[-1], epoch)
        writer.add_scalars('Mean IoU', iou_dicts[-1], epoch)

        log.info(f"loss train: {loss_dict['Training loss']:.3f} "
                 f" eval: {loss_dict['Validation loss']:.3f}")
        log.info(f"acc train: {acc_dicts[-1]['Training accuracy']:.3f} "
                 f" eval: {acc_dicts[-1]['Validation accuracy']:.3f}")
        log.info(f"acc train: {iou_dicts[-1]['Training IoU']:.3f} "
                 f" eval: {iou_dicts[-1]['Validation IoU']:.3f}")

        # print(acc_dicts[-1])

    def load_ckpt(self, ckpt_path, is_train=True):
        if exists(ckpt_path):
            #path = max(list((cfg.ckpt_path).glob('*.pth')))
            log.info(f'Loading checkpoint {ckpt_path}')
            ckpt = torch.load(ckpt_path)
            first_epoch = ckpt['epoch'] + 1
            self.model.load_state_dict(ckpt['model_state_dict'])
            if is_train:
                self.optimizer.load_state_dict(ckpt['optimizer_state_dict'])
                self.scheduler.load_state_dict(ckpt['scheduler_state_dict'])
        else:
            first_epoch = 0
            log.info('No checkpoint')

        return first_epoch

    def save_ckpt(self, path_ckpt, epoch):
        make_dir(path_ckpt)
        torch.save(
            dict(epoch=epoch,
                 model_state_dict=self.model.state_dict(),
                 optimizer_state_dict=self.optimizer.state_dict(),
                 scheduler_state_dict=self.scheduler.state_dict()),
            join(path_ckpt, f'ckpt_{epoch:02d}.pth'))
        log.info(f'Epoch {epoch:3d}: save ckpt to {path_ckpt:s}')

    def filter_valid(self, scores, labels, device):
        valid_scores = scores.reshape(-1, self.model.cfg.num_classes)
        valid_labels = labels.reshape(-1).to(device)

        ignored_bool = torch.zeros_like(valid_labels, dtype=torch.bool)
        for ign_label in self.dataset.cfg.ignored_label_inds:
            ignored_bool = torch.logical_or(ignored_bool,
                                            torch.eq(valid_labels, ign_label))

        valid_idx = torch.where(torch.logical_not(ignored_bool))[0].to(device)

        valid_scores = torch.gather(
            valid_scores, 0,
            valid_idx.unsqueeze(-1).expand(-1, self.model.cfg.num_classes))
        valid_labels = torch.gather(valid_labels, 0, valid_idx)

        # Reduce label values in the range of logit shape
        reducing_list = torch.arange(0,
                                     self.model.cfg.num_classes,
                                     dtype=torch.int64)
        inserted_value = torch.zeros([1], dtype=torch.int64)

        for ign_label in self.dataset.cfg.ignored_label_inds:
            reducing_list = torch.cat([
                reducing_list[:ign_label], inserted_value,
                reducing_list[ign_label:]
            ], 0)
        valid_labels = torch.gather(reducing_list.to(device), 0, valid_labels)

        valid_labels = valid_labels.unsqueeze(0)
        valid_scores = valid_scores.unsqueeze(0).transpose(-2, -1)

        return valid_scores, valid_labels<|MERGE_RESOLUTION|>--- conflicted
+++ resolved
@@ -15,20 +15,12 @@
 
 from os.path import exists, join, isfile, dirname, abspath
 
-<<<<<<< HEAD
-from ml3d.torch.dataloaders import Torch_Dataloader, DefaultBatcher, ConcatBatcher
-from ml3d.datasets.semantickitti import DataProcessing
-
-from ml3d.torch.modules.losses import SemSegLoss
-from ml3d.torch.modules.metrics import SemSegMetric
-from ml3d.utils import make_dir, LogRecord, Config
-=======
-from ..datasets import SimpleDataset, DefaultBatcher, ConcatBatcher
+
+from ..dataloaders import Torch_Dataloader, DefaultBatcher, ConcatBatcher
 from ..modules.losses import SemSegLoss
 from ..modules.metrics import SemSegMetric
-from ..utils import make_dir, LogRecord, Config
+from ...utils import make_dir, LogRecord, Config
 from ...datasets.utils import DataProcessing
->>>>>>> babcce17
 
 import yaml
 
